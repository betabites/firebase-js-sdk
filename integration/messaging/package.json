--- conflicted
+++ resolved
@@ -9,13 +9,8 @@
     "test:manual": "mocha --exit"
   },
   "devDependencies": {
-<<<<<<< HEAD
-    "firebase": "11.5.0",
+    "firebase": "11.6.0",
     "chai": "4.5.0",
-=======
-    "firebase": "11.6.0",
-    "chai": "4.4.1",
->>>>>>> 4b349837
     "chromedriver": "119.0.1",
     "express": "4.21.2",
     "geckodriver": "2.0.4",
