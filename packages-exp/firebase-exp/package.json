{
  "name": "firebase-exp",
  "version": "0.800.7",
  "private": true,
  "description": "Firebase JavaScript library for web and Node.js",
  "author": "Firebase <firebase-support@google.com> (https://firebase.google.com/)",
  "license": "Apache-2.0",
  "homepage": "https://firebase.google.com/",
  "keywords": [
    "authentication",
    "database",
    "Firebase",
    "firebase",
    "realtime",
    "storage",
    "performance",
    "remote-config"
  ],
  "files": [
    "**/dist/",
    "**/package.json",
    "/firebase*.js",
    "/firebase*.map"
  ],
  "repository": {
    "type": "git",
    "url": "https://github.com/firebase/firebase-js-sdk.git"
  },
  "scripts": {
    "build": "rollup -c && gulp firebase-js && yarn build:compat",
    "build:release": "rollup -c rollup.config.release.js && gulp firebase-js && yarn build:compat:release",
    "build:compat": "rollup -c compat/rollup.config.js",
    "build:compat:release": "rollup -c compat/rollup.config.release.js",
    "dev": "rollup -c -w",
    "prepare": "yarn build:release",
    "test": "echo 'No test suite for firebase wrapper'",
    "test:ci": "echo 'No test suite for firebase wrapper'"
  },
  "dependencies": {
    "@firebase/app-exp": "0.0.800",
    "@firebase/app-compat": "0.0.800",
    "@firebase/functions-exp": "0.0.800",
<<<<<<< HEAD
    "@firebase/firestore": "1.17.0",
    "@firebase/performance-exp": "0.0.800"
=======
    "@firebase/firestore": "1.17.1"
>>>>>>> ee4efce6
  },
  "devDependencies": {
    "rollup": "2.28.1",
    "rollup-plugin-commonjs": "10.1.0",
    "rollup-plugin-license": "2.2.0",
    "rollup-plugin-node-resolve": "5.2.0",
    "rollup-plugin-sourcemaps": "0.6.2",
    "rollup-plugin-terser": "7.0.2",
    "rollup-plugin-typescript2": "0.27.2",
    "rollup-plugin-uglify": "6.0.4",
    "gulp": "4.0.2",
    "gulp-sourcemaps": "2.6.5",
    "gulp-concat": "2.6.1",
    "typescript": "4.0.2"
  },
  "components": [
    "app",
    "functions",
    "firestore",
    "firestore/lite",
    "performance"
  ]
}<|MERGE_RESOLUTION|>--- conflicted
+++ resolved
@@ -40,12 +40,8 @@
     "@firebase/app-exp": "0.0.800",
     "@firebase/app-compat": "0.0.800",
     "@firebase/functions-exp": "0.0.800",
-<<<<<<< HEAD
-    "@firebase/firestore": "1.17.0",
+    "@firebase/firestore": "1.17.1",
     "@firebase/performance-exp": "0.0.800"
-=======
-    "@firebase/firestore": "1.17.1"
->>>>>>> ee4efce6
   },
   "devDependencies": {
     "rollup": "2.28.1",
