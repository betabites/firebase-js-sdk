/**
 * @license
 * Copyright 2021 Google LLC
 *
 * Licensed under the Apache License, Version 2.0 (the "License");
 * you may not use this file except in compliance with the License.
 * You may obtain a copy of the License at
 *
 *   http://www.apache.org/licenses/LICENSE-2.0
 *
 * Unless required by applicable law or agreed to in writing, software
 * distributed under the License is distributed on an "AS IS" BASIS,
 * WITHOUT WARRANTIES OR CONDITIONS OF ANY KIND, either express or implied.
 * See the License for the specific language governing permissions and
 * limitations under the License.
 */

import { base64urlEncodeWithoutPadding } from './crypt';
import { isCloudWorkstation } from './url';

// Firebase Auth tokens contain snake_case claims following the JWT standard / convention.
/* eslint-disable camelcase */

export type FirebaseSignInProvider =
  | 'custom'
  | 'email'
  | 'password'
  | 'phone'
  | 'anonymous'
  | 'google.com'
  | 'facebook.com'
  | 'github.com'
  | 'twitter.com'
  | 'microsoft.com'
  | 'apple.com';

interface FirebaseIdToken {
  // Always set to https://securetoken.google.com/PROJECT_ID
  iss: string;

  // Always set to PROJECT_ID
  aud: string;

  // The user's unique ID
  sub: string;

  // The token issue time, in seconds since epoch
  iat: number;

  // The token expiry time, normally 'iat' + 3600
  exp: number;

  // The user's unique ID. Must be equal to 'sub'
  user_id: string;

  // The time the user authenticated, normally 'iat'
  auth_time: number;

  // The sign in provider, only set when the provider is 'anonymous'
  provider_id?: 'anonymous';

  // The user's primary email
  email?: string;

  // The user's email verification status
  email_verified?: boolean;

  // The user's primary phone number
  phone_number?: string;

  // The user's display name
  name?: string;

  // The user's profile photo URL
  picture?: string;

  // Information on all identities linked to this user
  firebase: {
    // The primary sign-in provider
    sign_in_provider: FirebaseSignInProvider;

    // A map of providers to the user's list of unique identifiers from
    // each provider
    identities?: { [provider in FirebaseSignInProvider]?: string[] };
  };

  // Custom claims set by the developer
  [claim: string]: unknown;

  uid?: never; // Try to catch a common mistake of "uid" (should be "sub" instead).
}

export type EmulatorMockTokenOptions = ({ user_id: string } | { sub: string }) &
  Partial<FirebaseIdToken>;

export function createMockUserToken(
  token: EmulatorMockTokenOptions,
  projectId?: string
): string {
  if (token.uid) {
    throw new Error(
      'The "uid" field is no longer supported by mockUserToken. Please use "sub" instead for Firebase Auth User ID.'
    );
  }
  // Unsecured JWTs use "none" as the algorithm.
  const header = {
    alg: 'none',
    type: 'JWT'
  };

  const project = projectId || 'demo-project';
  const iat = token.iat || 0;
  const sub = token.sub || token.user_id;
  if (!sub) {
    throw new Error("mockUserToken must contain 'sub' or 'user_id' field!");
  }

  const payload: FirebaseIdToken = {
    // Set all required fields to decent defaults
    iss: `https://securetoken.google.com/${project}`,
    aud: project,
    iat,
    exp: iat + 3600,
    auth_time: iat,
    sub,
    user_id: sub,
    firebase: {
      sign_in_provider: 'custom',
      identities: {}
    },

    // Override with user options
    ...token
  };

  // Unsecured JWTs use the empty string as a signature.
  const signature = '';
  return [
    base64urlEncodeWithoutPadding(JSON.stringify(header)),
    base64urlEncodeWithoutPadding(JSON.stringify(payload)),
    signature
  ].join('.');
}

interface EmulatorStatusMap {
  [name: string]: boolean;
}
const emulatorStatus: EmulatorStatusMap = {};

interface EmulatorSummary {
  prod: string[];
  emulator: string[];
}

// Checks whether any products are running on an emulator
function getEmulatorSummary(): EmulatorSummary {
  const summary: EmulatorSummary = {
    prod: [],
    emulator: []
  };
  for (const key of Object.keys(emulatorStatus)) {
    if (emulatorStatus[key]) {
      summary.emulator.push(key);
    } else {
      summary.prod.push(key);
    }
  }
  return summary;
}

function getOrCreateEl(id: string): { created: boolean; element: HTMLElement } {
  let parentDiv = document.getElementById(id);
  let created = false;
  if (!parentDiv) {
    parentDiv = document.createElement('div');
    parentDiv.setAttribute('id', id);
    created = true;
  }
  return { created, element: parentDiv };
}

let previouslyDismissed = false;
/**
 * Updates Emulator Banner. Primarily used for Firebase Studio
 * @param name
 * @param isRunningEmulator
 * @public
 */
export function updateEmulatorBanner(
  name: string,
  isRunningEmulator: boolean
): void {
  if (
    typeof window === 'undefined' ||
    typeof document === 'undefined' ||
    !isCloudWorkstation(window.location.host) ||
    emulatorStatus[name] === isRunningEmulator ||
    emulatorStatus[name] || // If already set to use emulator, can't go back to prod.
    previouslyDismissed
  ) {
    return;
  }

  emulatorStatus[name] = isRunningEmulator;

  function prefixedId(id: string): string {
    return `__firebase__banner__${id}`;
  }
  const bannerId = '__firebase__banner';
  const summary = getEmulatorSummary();
  const showError = summary.prod.length > 0;

  function tearDown(): void {
    const element = document.getElementById(bannerId);
    if (element) {
      element.remove();
    }
  }

  function setupBannerStyles(bannerEl: HTMLElement): void {
    bannerEl.style.display = 'flex';
    bannerEl.style.background = '#7faaf0';
<<<<<<< HEAD
    bannerEl.style.position = 'absolute';
=======
    bannerEl.style.position = 'fixed';
>>>>>>> 8601ecb6
    bannerEl.style.bottom = '5px';
    bannerEl.style.left = '5px';
    bannerEl.style.padding = '.5em';
    bannerEl.style.borderRadius = '5px';
    bannerEl.style.alignItems = 'center';
  }

  function setupIconStyles(prependIcon: SVGElement, iconId: string): void {
    prependIcon.setAttribute('width', '24');
    prependIcon.setAttribute('id', iconId);
    prependIcon.setAttribute('height', '24');
    prependIcon.setAttribute('viewBox', '0 0 24 24');
    prependIcon.setAttribute('fill', 'none');
    prependIcon.style.marginLeft = '-6px';
  }

  function setupCloseBtn(): HTMLSpanElement {
    const closeBtn = document.createElement('span');
    closeBtn.style.cursor = 'pointer';
    closeBtn.style.marginLeft = '16px';
    closeBtn.style.fontSize = '24px';
    closeBtn.innerHTML = ' &times;';
    closeBtn.onclick = () => {
      previouslyDismissed = true;
      tearDown();
    };
    return closeBtn;
  }

  function setupLinkStyles(
    learnMoreLink: HTMLAnchorElement,
    learnMoreId: string
  ): void {
    learnMoreLink.setAttribute('id', learnMoreId);
    learnMoreLink.innerText = 'Learn more';
    learnMoreLink.href =
      'https://firebase.google.com/docs/studio/preview-apps#preview-backend';
    learnMoreLink.setAttribute('target', '__blank');
    learnMoreLink.style.paddingLeft = '5px';
    learnMoreLink.style.textDecoration = 'underline';
  }

  function setupDom(): void {
    const banner = getOrCreateEl(bannerId);
    const firebaseTextId = prefixedId('text');
    const firebaseText: HTMLSpanElement =
      document.getElementById(firebaseTextId) || document.createElement('span');
    const learnMoreId = prefixedId('learnmore');
    const learnMoreLink: HTMLAnchorElement =
      (document.getElementById(learnMoreId) as HTMLAnchorElement) ||
      document.createElement('a');
    const prependIconId = prefixedId('preprendIcon');
    const prependIcon: SVGElement =
      (document.getElementById(
        prependIconId
      ) as HTMLOrSVGElement as SVGElement) ||
      document.createElementNS('http://www.w3.org/2000/svg', 'svg');
    if (banner.created) {
      // update styles
      const bannerEl = banner.element;
      setupBannerStyles(bannerEl);
      setupLinkStyles(learnMoreLink, learnMoreId);
      const closeBtn = setupCloseBtn();
      setupIconStyles(prependIcon, prependIconId);
      bannerEl.append(prependIcon, firebaseText, learnMoreLink, closeBtn);
      document.body.appendChild(bannerEl);
    }

    if (showError) {
      firebaseText.innerText = `Preview backend disconnected.`;
      prependIcon.innerHTML = `<g clip-path="url(#clip0_6013_33858)">
<path d="M4.8 17.6L12 5.6L19.2 17.6H4.8ZM6.91667 16.4H17.0833L12 7.93333L6.91667 16.4ZM12 15.6C12.1667 15.6 12.3056 15.5444 12.4167 15.4333C12.5389 15.3111 12.6 15.1667 12.6 15C12.6 14.8333 12.5389 14.6944 12.4167 14.5833C12.3056 14.4611 12.1667 14.4 12 14.4C11.8333 14.4 11.6889 14.4611 11.5667 14.5833C11.4556 14.6944 11.4 14.8333 11.4 15C11.4 15.1667 11.4556 15.3111 11.5667 15.4333C11.6889 15.5444 11.8333 15.6 12 15.6ZM11.4 13.6H12.6V10.4H11.4V13.6Z" fill="#212121"/>
</g>
<defs>
<clipPath id="clip0_6013_33858">
<rect width="24" height="24" fill="white"/>
</clipPath>
</defs>`;
    } else {
      prependIcon.innerHTML = `<g clip-path="url(#clip0_6083_34804)">
<path d="M11.4 15.2H12.6V11.2H11.4V15.2ZM12 10C12.1667 10 12.3056 9.94444 12.4167 9.83333C12.5389 9.71111 12.6 9.56667 12.6 9.4C12.6 9.23333 12.5389 9.09444 12.4167 8.98333C12.3056 8.86111 12.1667 8.8 12 8.8C11.8333 8.8 11.6889 8.86111 11.5667 8.98333C11.4556 9.09444 11.4 9.23333 11.4 9.4C11.4 9.56667 11.4556 9.71111 11.5667 9.83333C11.6889 9.94444 11.8333 10 12 10ZM12 18.4C11.1222 18.4 10.2944 18.2333 9.51667 17.9C8.73889 17.5667 8.05556 17.1111 7.46667 16.5333C6.88889 15.9444 6.43333 15.2611 6.1 14.4833C5.76667 13.7056 5.6 12.8778 5.6 12C5.6 11.1111 5.76667 10.2833 6.1 9.51667C6.43333 8.73889 6.88889 8.06111 7.46667 7.48333C8.05556 6.89444 8.73889 6.43333 9.51667 6.1C10.2944 5.76667 11.1222 5.6 12 5.6C12.8889 5.6 13.7167 5.76667 14.4833 6.1C15.2611 6.43333 15.9389 6.89444 16.5167 7.48333C17.1056 8.06111 17.5667 8.73889 17.9 9.51667C18.2333 10.2833 18.4 11.1111 18.4 12C18.4 12.8778 18.2333 13.7056 17.9 14.4833C17.5667 15.2611 17.1056 15.9444 16.5167 16.5333C15.9389 17.1111 15.2611 17.5667 14.4833 17.9C13.7167 18.2333 12.8889 18.4 12 18.4ZM12 17.2C13.4444 17.2 14.6722 16.6944 15.6833 15.6833C16.6944 14.6722 17.2 13.4444 17.2 12C17.2 10.5556 16.6944 9.32778 15.6833 8.31667C14.6722 7.30555 13.4444 6.8 12 6.8C10.5556 6.8 9.32778 7.30555 8.31667 8.31667C7.30556 9.32778 6.8 10.5556 6.8 12C6.8 13.4444 7.30556 14.6722 8.31667 15.6833C9.32778 16.6944 10.5556 17.2 12 17.2Z" fill="#212121"/>
</g>
<defs>
<clipPath id="clip0_6083_34804">
<rect width="24" height="24" fill="white"/>
</clipPath>
</defs>`;
      firebaseText.innerText = 'Preview backend running in this workspace.';
    }
    firebaseText.setAttribute('id', firebaseTextId);
  }
  if (document.readyState === 'loading') {
    window.addEventListener('DOMContentLoaded', setupDom);
  } else {
    setupDom();
  }
}<|MERGE_RESOLUTION|>--- conflicted
+++ resolved
@@ -220,11 +220,7 @@
   function setupBannerStyles(bannerEl: HTMLElement): void {
     bannerEl.style.display = 'flex';
     bannerEl.style.background = '#7faaf0';
-<<<<<<< HEAD
-    bannerEl.style.position = 'absolute';
-=======
     bannerEl.style.position = 'fixed';
->>>>>>> 8601ecb6
     bannerEl.style.bottom = '5px';
     bannerEl.style.left = '5px';
     bannerEl.style.padding = '.5em';
